import * as fs from 'fs';
import * as net from 'net';
import * as path from 'path';

import * as chromeLauncher from 'chrome-launcher';

import type { Options as ChromeLaunchOptions } from 'chrome-launcher';

import {
  BDG_CHROME_FLAGS,
  BDG_CHROME_PREFS,
  DEFAULT_CDP_PORT,
  DEFAULT_CHROME_LOG_LEVEL,
  DEFAULT_CHROME_HANDLE_SIGINT,
  CHROME_PROFILE_DIR,
  HEADLESS_FLAG,
  DOCKER_CHROME_FLAGS,
} from '@/constants.js';
import { ensureSessionDir, getSessionDir } from '@/session/paths.js';
import { isProcessAlive } from '@/session/process.js';
import type { LaunchedChrome } from '@/types';
import { createLogger } from '@/ui/logging/index.js';
import {
  formatDiagnosticsForError,
  chromeLaunchSuccessMessage,
  chromeUserDataDirMessage,
  invalidPortError,
  userDataDirError,
  prefsFileNotFoundError,
  invalidPrefsFormatError,
  prefsLoadError,
  chromeLaunchFailedError,
  chromeBinaryOverrideNotFound,
  chromeBinaryOverrideNotExecutable,
} from '@/ui/messages/chrome.js';
import { filterDefined } from '@/utils/objects.js';

import { getChromeDiagnostics } from './diagnostics.js';
import { ChromeLaunchError, getErrorMessage } from './errors.js';

const log = createLogger('chrome');

/**
 * Get formatted Chrome diagnostics for error messages.
 *
 * Retrieves Chrome installation information and formats it for display
 * in error messages. Uses cached diagnostics to avoid repeated filesystem scans.
 *
 * @returns Array of formatted diagnostic strings
 */
function getFormattedDiagnostics(): string[] {
  const diagnostics = getChromeDiagnostics();
  return formatDiagnosticsForError(diagnostics);
}

// Other Constants
const FILE_NOT_EXIST_ERROR = 'File does not exist';
const INVALID_JSON_STRUCTURE_ERROR = 'Invalid JSON structure';
const REMOTE_DEBUGGING_FLAG = (port: number): string => `--remote-debugging-port=${port}`;

/**
 * JSONLike type matching chrome-launcher's internal type definition.
 *
 * Used for Chrome preferences that must be JSON-serializable values.
 * chrome-launcher enforces this constraint to ensure preferences can be
 * safely serialized and passed to Chrome process.
 */
type JSONLike =
  | {
      [property: string]: JSONLike;
    }
  | readonly JSONLike[]
  | string
  | number
  | boolean
  | null;

/**
 * Options that control how Chrome is launched for CDP sessions.
 * Extended to support chrome-launcher advanced features.
 */
export interface LaunchOptions
  extends Pick<
    ChromeLaunchOptions,
    | 'logLevel'
    | 'connectionPollInterval'
    | 'maxConnectionRetries'
    | 'portStrictMode'
    | 'envVars'
    | 'handleSIGINT'
    | 'ignoreDefaultFlags'
    | 'chromeFlags'
    | 'chromePath'
  > {
  /** Remote debugging port (defaults to 9222 when omitted) */
  port?: number;
  /** Directory for Chrome profile data. Falls back to persistent ~/.bdg/chrome-profile directory */
  userDataDir?: string | undefined;
  /** When true, launches Chrome in headless mode. Defaults to standard windowed experience */
  headless?: boolean;
  /** Initial URL to open. Defaults to about:blank and is typically replaced during session setup */
  url?: string;
  /** Chrome preferences object to override default settings */
  prefs?: Record<string, unknown> | undefined;
  /** Path to JSON file containing Chrome preferences */
  prefsFile?: string | undefined;
  /** Override Chrome binary detection with an explicit path */
  chromePath?: string;
}

/**
 * Launch Chrome with remote debugging enabled using chrome-launcher.
 *
 * Supports macOS, Linux, and Windows. Chrome will be launched with
 * the specified debugging port and user data directory.
 *
 * Validates Chrome process is alive after launch to detect immediate crashes
 * or port conflicts. Includes Chrome installation diagnostics in error messages
 * to aid troubleshooting.
 *
 * @param options - Launch configuration options
 * @returns LaunchedChrome instance with PID and kill method
 * @throws ChromeLaunchError if Chrome fails to launch, process dies immediately, or CDP doesn't become available
 * @throws Error if user data directory cannot be created
 *
 * @remarks
 * Chrome 136+ requires --user-data-dir with a non-default directory.
 * Uses chrome-launcher for cross-platform Chrome detection and launching.
 */
/**
 * Atomically reserve a port to prevent race conditions during Chrome launch.
 *
 * Creates a temporary TCP server on the port, which prevents other processes
 * from binding to it. Returns a release function to free the port.
 *
 * @param port - Port number to reserve
 * @returns Promise resolving to reservation object with release function
 * @throws ChromeLaunchError If port is already in use
 */
async function reservePort(port: number): Promise<{ release: () => void }> {
  return new Promise((resolve, reject) => {
    const server = net.createServer();

    server.once('error', (err: NodeJS.ErrnoException) => {
      if (err.code === 'EADDRINUSE') {
        // Port is already in use - provide helpful error message
        reject(
          new ChromeLaunchError(
            `Port ${port} is already in use.\n\n` +
              `This usually means Chrome is still running from a previous session.\n\n` +
              `Try:\n` +
              `  - bdg cleanup --aggressive  (kills all Chrome processes)\n` +
              `  - bdg cleanup --force       (removes session files + kills Chrome on port ${port})\n` +
              `  - lsof -ti:${port} | xargs kill -9  (force kill process on port)\n` +
              `  - Use different port: bdg <url> --port ${port + 1}`
          )
        );
      } else {
        reject(err);
      }
    });

    server.listen(port, '127.0.0.1', () => {
      // Port successfully reserved - return release function
      resolve({
        release: () => {
          server.close();
        },
      });
    });
  });
}

export async function launchChrome(options: LaunchOptions = {}): Promise<LaunchedChrome> {
  const port = options.port ?? DEFAULT_CDP_PORT;

  // Validate port range
  if (port < 1 || port > 65535) {
    throw new ChromeLaunchError(invalidPortError(port));
  }

  // Atomically check if port is available
  // We must release BEFORE launching Chrome so Chrome can bind to it
  const reservation = await reservePort(port);

  // Immediately release - we just wanted to atomically check availability
  // Chrome needs to bind to this port, so we can't hold the reservation
  reservation.release();

  const userDataDir = options.userDataDir ?? getPersistentUserDataDir();

<<<<<<< HEAD
=======
  // Ensure userDataDir exists (chrome-launcher needs it for chrome-out.log)
  if (!fs.existsSync(userDataDir)) {
    try {
      fs.mkdirSync(userDataDir, { recursive: true });
    } catch (error) {
      throw new ChromeLaunchError(
        userDataDirError(userDataDir, getErrorMessage(error)),
        error as Error
      );
    }
  }

>>>>>>> 5f289a1b
  // Show progress to user (always visible, not just debug)
  console.error(`Launching Chrome on port ${port}...`);
  log.debug(chromeUserDataDirMessage(userDataDir));

  const chromeOptions = buildChromeOptions(options);
  const launcher = new chromeLauncher.Launcher(chromeOptions);

  try {
    const launchStart = Date.now();
    await launcher.launch();

    console.error('Waiting for Chrome to be ready...');
    await launcher.waitUntilReady();

    const launchDurationMs = Date.now() - launchStart;
    console.error(`✓ Chrome ready (${launchDurationMs}ms)`);

    const chromeProcessPid = launcher.pid ?? 0;

    // Validate PID and process liveness before success
    if (!chromeProcessPid || chromeProcessPid <= 0 || !isProcessAlive(chromeProcessPid)) {
      launcher.kill();
      launcher.destroyTmp();

      // Get Chrome diagnostics once for error context
      const diagnosticLines = getFormattedDiagnostics();

      const errorType =
        !chromeProcessPid || chromeProcessPid <= 0
          ? 'failed to launch'
          : 'died immediately after launch';

      throw new ChromeLaunchError(
        `Chrome ${errorType} (PID: ${chromeProcessPid})\n\n` +
          `Possible causes:\n` +
          `  - Port ${port} conflict (check: lsof -ti:${port})\n` +
          `  - Chrome binary not found\n` +
          `  - Insufficient permissions\n` +
          `  - Chrome crashed on startup\n\n` +
          `${diagnosticLines.join('\n')}\n\n` +
          `Try:\n` +
          `  - bdg cleanup\n` +
          `  - Kill conflicting process: kill $(lsof -ti:${port})\n` +
          `  - Use different port: bdg <url> --port ${port + 1}`
      );
    }

    // Only print success message after validating PID and process liveness
    log.info(chromeLaunchSuccessMessage(chromeProcessPid, launchDurationMs));

    return {
      pid: chromeProcessPid,
      port: launcher.port ?? port,
      userDataDir: launcher.userDataDir,
      process: launcher.chromeProcess ?? null,
      kill: async (): Promise<void> => {
        return Promise.resolve().then(() => {
          launcher.kill();
          launcher.destroyTmp();
        });
      },
    };
  } catch (error) {
    launcher.kill();
    launcher.destroyTmp();

    // If it's already a ChromeLaunchError with diagnostics, just re-throw
    if (error instanceof ChromeLaunchError) {
      throw error;
    }

    // For generic launch failures, add Chrome diagnostics
    const diagnosticLines = getFormattedDiagnostics();

    throw new ChromeLaunchError(
      `${chromeLaunchFailedError(getErrorMessage(error))}\n\n${diagnosticLines.join('\n')}`,
      error instanceof Error ? error : undefined
    );
  }
}

/**
 * Get the default persistent user-data-dir path.
 *
 * We use a persistent directory to maintain browser state (cookies, localStorage,
 * session storage) across bdg sessions. This prevents users from having to
 * repeatedly log in or accept cookie consent dialogs during debugging workflows.
 *
 * @returns Absolute path to persistent user-data-dir
 * @throws Error if user data directory cannot be created due to permission issues
 */
function getPersistentUserDataDir(): string {
  ensureSessionDir();
  const baseDir = getSessionDir();
  const userDataDir = path.join(baseDir, CHROME_PROFILE_DIR);

  if (!fs.existsSync(userDataDir)) {
    try {
      fs.mkdirSync(userDataDir, { recursive: true });
    } catch (error) {
      throw new Error(userDataDirError(userDataDir, getErrorMessage(error)));
    }
  }

  return userDataDir;
}

/**
 * Load Chrome preferences from options.
 *
 * File-based preferences take precedence over inline preferences because
 * files allow for complex, reusable configurations that can be version
 * controlled and shared across team members or CI environments.
 *
 * @param options - Launch options containing prefs or prefsFile
 * @returns Chrome preferences object or undefined if no preferences specified
 * @throws ChromeLaunchError if prefs file cannot be read, parsed, or doesn't exist
 */
function loadChromePrefs(options: LaunchOptions): Record<string, unknown> | undefined {
  if (options.prefsFile) {
    // Validate file exists before attempting to read
    if (!fs.existsSync(options.prefsFile)) {
      throw new ChromeLaunchError(
        prefsFileNotFoundError(options.prefsFile),
        new Error(FILE_NOT_EXIST_ERROR)
      );
    }

    try {
      const prefsContent = fs.readFileSync(options.prefsFile, 'utf8');
      const parsed: unknown = JSON.parse(prefsContent);

      if (typeof parsed !== 'object' || parsed === null || Array.isArray(parsed)) {
        throw new ChromeLaunchError(
          invalidPrefsFormatError(options.prefsFile, typeof parsed),
          new Error(INVALID_JSON_STRUCTURE_ERROR)
        );
      }

      return parsed as Record<string, unknown>;
    } catch (error) {
      if (error instanceof ChromeLaunchError) {
        throw error;
      }

      throw new ChromeLaunchError(
        prefsLoadError(options.prefsFile, getErrorMessage(error)),
        error instanceof Error ? error : undefined
      );
    }
  }

  return options.prefs;
}

/**
 * Resolve Chrome binary override from LaunchOptions or CHROME_PATH.
 *
 * When users explicitly set a Chrome binary we skip chrome-launcher's fallback
 * auto-detection to ensure mismatched paths fail fast with actionable errors.
 *
 * @param options - Launch options which may include chromePath
 * @returns Validated Chrome binary path or undefined if no override
 * @throws ChromeLaunchError if override path is invalid or not executable
 */
function resolveChromeBinaryOverride(options: LaunchOptions): string | undefined {
  const override = options.chromePath ?? process.env['CHROME_PATH'];

  if (!override) {
    return undefined;
  }

  const chromePath = override.trim();
  if (!chromePath) {
    return undefined;
  }

  const sourceLabel = options.chromePath ? 'chromePath option' : 'CHROME_PATH';

  if (!fs.existsSync(chromePath)) {
    const diagnostics = getFormattedDiagnostics();
    throw new ChromeLaunchError(
      `${chromeBinaryOverrideNotFound(chromePath, sourceLabel)}\n\n${diagnostics.join('\n')}`
    );
  }

  try {
    const stats = fs.statSync(chromePath);
    if (stats.isDirectory()) {
      throw new ChromeLaunchError(chromeBinaryOverrideNotExecutable(chromePath, sourceLabel));
    }

    fs.accessSync(chromePath, fs.constants.X_OK);
  } catch (error) {
    if (error instanceof ChromeLaunchError) {
      throw error;
    }

    throw new ChromeLaunchError(
      `${chromeBinaryOverrideNotExecutable(chromePath, sourceLabel)}\n\n${getErrorMessage(error)}`,
      error instanceof Error ? error : undefined
    );
  }

  return chromePath;
}

/**
 * Check if running inside a Docker container
 * @returns true if running in Docker, false otherwise
 */
function isDocker(): boolean {
  try {
    // Check for /.dockerenv file (most reliable indicator)
    if (fs.existsSync('/.dockerenv')) {
      return true;
    }

    // Check /proc/self/cgroup for docker/containerd indicators
    if (fs.existsSync('/proc/self/cgroup')) {
      const cgroup = fs.readFileSync('/proc/self/cgroup', 'utf8');
      return cgroup.includes('docker') || cgroup.includes('containerd');
    }
  } catch {
    // If we can't read these files, assume not Docker
  }

  return false;
}

/**
 * Build Chrome flags array from launch options.
 *
 * Uses chrome-launcher default flags as base (unless ignoreDefaultFlags is true)
 * and layers bdg-specific overrides on top. Headless mode uses the new headless
 * implementation for better compatibility.
 *
 * When running in Docker, automatically adds GPU-disabling flags to work around
 * graphics limitations in containerized environments.
 *
 * @param options - Launch options containing flag preferences
 * @returns Array of Chrome command-line flags
 */
function buildChromeFlags(options: LaunchOptions): string[] {
  const port = options.port ?? DEFAULT_CDP_PORT;

  const baseFlags = options.ignoreDefaultFlags ? [] : chromeLauncher.Launcher.defaultFlags();

  const bdgFlags: string[] = [REMOTE_DEBUGGING_FLAG(port), ...BDG_CHROME_FLAGS];

  // Add Docker-specific flags if running in a container
  const dockerFlags = isDocker() ? DOCKER_CHROME_FLAGS : [];

  // Headless flag must come first to ensure it's not overridden by other flags
  if (options.headless) {
    return [
      HEADLESS_FLAG,
      ...baseFlags,
      ...bdgFlags,
      ...dockerFlags,
      ...(options.chromeFlags ?? []),
    ];
  }

  return [...baseFlags, ...bdgFlags, ...dockerFlags, ...(options.chromeFlags ?? [])];
}

/**
 * Type-safe conversion for Chrome preferences from unknown to JSONLike.
 *
 * chrome-launcher requires preferences to match its internal JSONLike type constraint
 * for type safety. This conversion is safe because preferences should always be
 * JSON-serializable values loaded from JSON files or constructed with compatible types.
 *
 * @param prefs - Preferences object with unknown values from JSON parsing
 * @returns Preferences compatible with chrome-launcher's JSONLike constraint, or undefined
 */
function ensureJSONCompatiblePrefs(
  prefs: Record<string, unknown> | undefined
): Record<string, JSONLike> | undefined {
  if (prefs === undefined) {
    return undefined;
  }

  // Safe cast because preferences come from JSON.parse or compatible sources
  return prefs as Record<string, JSONLike>;
}

/**
 * Build chrome-launcher options from bdg launch options.
 *
 * Maps LaunchOptions to chrome-launcher API format using a clean utility approach
 * that filters out undefined values automatically. User preferences override bdg
 * defaults to allow customization while maintaining sensible base configuration.
 *
 * @param options - bdg launch options to convert
 * @returns chrome-launcher compatible options object
 * @throws ChromeLaunchError if preference loading fails
 */
function buildChromeOptions(options: LaunchOptions): ChromeLaunchOptions {
  const userPrefs = loadChromePrefs(options);
  const userDataDir = options.userDataDir ?? getPersistentUserDataDir();
  const chromePathOverride = resolveChromeBinaryOverride(options);

  // User preferences take precedence over bdg defaults
  const mergedPrefs = userPrefs ? { ...BDG_CHROME_PREFS, ...userPrefs } : BDG_CHROME_PREFS;

  return {
    logLevel: options.logLevel ?? DEFAULT_CHROME_LOG_LEVEL,
    handleSIGINT: options.handleSIGINT ?? DEFAULT_CHROME_HANDLE_SIGINT,
    ignoreDefaultFlags: options.ignoreDefaultFlags ?? false,
    chromeFlags: buildChromeFlags(options),
    userDataDir,

    ...filterDefined({
      port: options.port,
      startingUrl: options.url,
      connectionPollInterval: options.connectionPollInterval,
      maxConnectionRetries: options.maxConnectionRetries,
      portStrictMode: options.portStrictMode,
      prefs: ensureJSONCompatiblePrefs(mergedPrefs),
      envVars: options.envVars,
      chromePath: chromePathOverride,
    }),
  };
}<|MERGE_RESOLUTION|>--- conflicted
+++ resolved
@@ -189,8 +189,6 @@
 
   const userDataDir = options.userDataDir ?? getPersistentUserDataDir();
 
-<<<<<<< HEAD
-=======
   // Ensure userDataDir exists (chrome-launcher needs it for chrome-out.log)
   if (!fs.existsSync(userDataDir)) {
     try {
@@ -203,7 +201,6 @@
     }
   }
 
->>>>>>> 5f289a1b
   // Show progress to user (always visible, not just debug)
   console.error(`Launching Chrome on port ${port}...`);
   log.debug(chromeUserDataDirMessage(userDataDir));
